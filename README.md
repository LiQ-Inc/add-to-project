# actions/add-to-project

<<<<<<< HEAD
🚨 **This action is a work in progress. Please do not use it except for
experimentation until a release has been prepared.** 🚨

Use this action to automatically add the current issue or pull request to a GitHub Project.
Note that this
=======
Use this action to automatically add issues to a GitHub Project. Note that this
>>>>>>> 2c0269fb
is for [GitHub Projects
(beta)](https://docs.github.com/en/issues/trying-out-the-new-projects-experience/about-projects),
not the original GitHub Projects.

## Current Status

[![build-test](https://github.com/actions/add-to-project/actions/workflows/test.yml/badge.svg)](https://github.com/actions/add-to-project/actions/workflows/test.yml)

🚨 **This action is a work-in-progress. Please do not use it except for
experimentation until a release has been prepared.** 🚨

## Usage

_See [action.yml](action.yml) for [metadata](https://docs.github.com/en/actions/creating-actions/metadata-syntax-for-github-actions) that defines the inputs, outputs, and runs configuration for this action._

_For more information about workflows, see [Using workflows](https://docs.github.com/en/actions/using-workflows)._

To use the action, create a workflow that runs when issues are opened in your
repository. Run this action in a step, optionally configuring any filters you
may want to add, such as only adding issues with certain labels. If you want to match all the labels, add `label-operator` input to be `AND`.

```yaml
name: Add bugs to bugs project

on:
  issues:
    types:
      - opened

jobs:
  add-to-project:
    name: Add issue to project
    runs-on: ubuntu-latest
    steps:
      - uses: actions/add-to-project@main
        with:
          project-url: https://github.com/orgs/<orgName>/projects/<projectNumber>
          github-token: ${{ secrets.ADD_TO_PROJECT_PAT }}
          labeled: bug, new
          label-operator: AND
```

#### Further reading and additional resources

- [Inputs](#inputs)
- [Supported Events](#supported-events)
- [How to point the action to a specific branch or commit sha](#how-to-point-the-action-to-a-specific-branch-or-commit-sha)
- [Creating a PAT and adding it to your repository](creating-a-pat-and-adding-it-to-your-repository)
- [Development](#development)
- [Publish to a distribution branch](#publish-to-a-distribution-branch)

## Inputs

- <a name="project-url">`project-url`</a> **(required)** is the URL of the GitHub Project to add issues to.  
  _eg: `https://github.com/orgs|users/<ownerName>/projects/<projectNumber>`_
- <a name="github-token">`github-token`</a> **(required)** is a [personal access
  token](https://github.com/settings/tokens/new) with the `repo`, `write:org` and
  `read:org` scopes.  
  _See [Creating a PAT and adding it to your repository](creating-a-pat-and-adding-it-to-your-repository) for more details_
- <a name="labeled">`labeled`</a> **(optional)** is a comma-separated list of labels used to filter applicable issues. When this key is provided, an issue must have _one_ of the labels in the list to be added to the project. Omitting this key means that any issue will be added.
- <a name="labeled">`label-operator`</a> **(optional)** is the behavior of the labels filter, either `AND` or `OR` that controls if the issue should be matched with `all` `labeled` input or any of them, default is `OR`.

## Supported Events

Currently this action supports the following [issue events](https://docs.github.com/en/actions/using-workflows/events-that-trigger-workflows#issues):

- `opened`
- `transferred`
- `labeled`

This ensures that all issues in the workflow's repo are added to the [specified project](#project-url). If [labeled input(s)](#labeled) are defined, then issues will only be added if they contain at least _one_ of the labels in the list.

## How to point the action to a specific branch or commit sha

Pointing to a branch name generally isn't the safest way to refer to an action, but this is how you can use this action now before we've begun creating releases.

```yaml
jobs:
  add-to-project:
    name: Add issue to project
    runs-on: ubuntu-latest
    steps:
      - uses: actions/add-to-project@main
        with:
          project-url: https://github.com/orgs/<orgName>/projects/<projectNumber>
          github-token: ${{ secrets.ADD_TO_PROJECT_PAT }}
```

Another option would be to point to a full [commit SHA](https://docs.github.com/en/get-started/quickstart/github-glossary#commit):

```yaml
jobs:
  add-to-project:
    name: Add issue to project
    runs-on: ubuntu-latest
    steps:
      - uses: actions/add-to-project@<commitSHA>
        with:
          project-url: https://github.com/orgs/<orgName>/projects/<projectNumber>
          github-token: ${{ secrets.ADD_TO_PROJECT_PAT }}
```

## Creating a PAT and adding it to your repository

- create a new [personal access
  token](https://github.com/settings/tokens/new) with `repo`, `write:org` and
  `read:org` scopes  
  _See [Creating a personal access token](https://docs.github.com/en/authentication/keeping-your-account-and-data-secure/creating-a-personal-access-token) for more information_

- add the newly created PAT as a repository secret, this secret will be referenced by the [github-token input](#github-token)  
  _See [Encrypted secrets](https://docs.github.com/en/actions/security-guides/encrypted-secrets#creating-encrypted-secrets-for-a-repository) for more information_

## Development

To get started contributing to this project, clone it and install dependencies.
Note that this action runs in Node.js 16.x, so we recommend using that version
of Node (see "engines" in this action's package.json for details).

```shell
> git clone https://github.com/actions/add-to-project
> cd add-to-project
> npm install
```

Or, use [GitHub Codespaces](https://github.com/features/codespaces).

See the [toolkit
documentation](https://github.com/actions/toolkit/blob/master/README.md#packages)
for the various packages used in building this action.

## Publish to a distribution branch

Actions are run from GitHub repositories, so we check in the packaged action in
the "dist/" directory.

```shell
> npm run build
> git add lib dist
> git commit -a -m "Build and package"
> git push origin releases/v1
```

Now, a release can be created from the branch containing the built action.

# License

The scripts and documentation in this project are released under the [MIT License](LICENSE)<|MERGE_RESOLUTION|>--- conflicted
+++ resolved
@@ -1,15 +1,7 @@
 # actions/add-to-project
 
-<<<<<<< HEAD
-🚨 **This action is a work in progress. Please do not use it except for
-experimentation until a release has been prepared.** 🚨
-
-Use this action to automatically add the current issue or pull request to a GitHub Project.
-Note that this
-=======
-Use this action to automatically add issues to a GitHub Project. Note that this
->>>>>>> 2c0269fb
-is for [GitHub Projects
+Use this action to automatically add the current issue to a GitHub Project.
+Note that this is for [GitHub Projects
 (beta)](https://docs.github.com/en/issues/trying-out-the-new-projects-experience/about-projects),
 not the original GitHub Projects.
 
